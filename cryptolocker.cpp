--- conflicted
+++ resolved
@@ -78,11 +78,7 @@
   for (unsigned i = 0; i < total_notches; i++) {
     std::cerr << "▒"; // U+2592 Medium shade
   }
-<<<<<<< HEAD
   std::cerr << " \r ";
-=======
-  std::cerr << "]\r[";
->>>>>>> e952bf88
   unsigned notches_shown = 0;
 
   uint64_t nonce_and_counter[2] = { length, 0 };
@@ -142,7 +138,6 @@
 
 int main(int argc, char** argv)
 {
-<<<<<<< HEAD
   int start_with = 1; // filenames start from argv[1]
   char* password = std::getenv("CRYPTOLOCKER_PASSWORD");
   if (!password) {
@@ -151,12 +146,7 @@
 
   // When called without filename(s), run self-test using published test vectors and show usage
   if (argc <= start_with) {
-  	const uint64_t key[4]       = { 0x0706050403020100ULL, 0x0f0e0d0c0b0a0908ULL
-=======
-  // When called without arguments, run self-test using published test vectors and show usage
-  if (argc < 3) {
     const uint64_t key[4]       = { 0x0706050403020100ULL, 0x0f0e0d0c0b0a0908ULL
->>>>>>> e952bf88
                                   , 0x1716151413121110ULL, 0x1f1e1d1c1b1a1918ULL };
     const uint64_t plaintext[2] = { 0x202e72656e6f6f70ULL, 0x65736f6874206e49ULL };
     const uint64_t expected[2]  = { 0x4eeeb48d9c188f43ULL, 0x4109010405c0f53eULL };
